<?xml version="1.0"?>
<!--
  ~ Copyright Amazon.com, Inc. or its affiliates. All Rights Reserved.
  ~
  ~ Licensed under the Apache License, Version 2.0 (the "License").
  ~ You may not use this file except in compliance with the License.
  ~ A copy of the License is located at
  ~
  ~  http://aws.amazon.com/apache2.0
  ~
  ~ or in the "license" file accompanying this file. This file is distributed
  ~ on an "AS IS" BASIS, WITHOUT WARRANTIES OR CONDITIONS OF ANY KIND, either
  ~ express or implied. See the License for the specific language governing
  ~ permissions and limitations under the License.
  -->

<project xsi:schemaLocation="http://maven.apache.org/POM/4.0.0 http://maven.apache.org/xsd/maven-4.0.0.xsd"
         xmlns="http://maven.apache.org/POM/4.0.0"
         xmlns:xsi="http://www.w3.org/2001/XMLSchema-instance">
    <modelVersion>4.0.0</modelVersion>
    <groupId>software.amazon.awssdk</groupId>
    <artifactId>aws-sdk-java-pom</artifactId>
    <version>2.16.79</version>
    <packaging>pom</packaging>
    <name>AWS Java SDK :: Parent</name>
    <description>The Amazon Web Services SDK for Java provides Java APIs
        for building software on AWS' cost-effective, scalable, and reliable
        infrastructure products. The AWS Java SDK allows developers to code
        against APIs for all of Amazon's infrastructure web services (Amazon
        S3, Amazon EC2, Amazon SQS, Amazon Relational Database Service, Amazon
        AutoScaling, etc).
    </description>
    <url>https://aws.amazon.com/sdkforjava</url>
    <licenses>
        <license>
            <name>Apache License, Version 2.0</name>
            <url>https://aws.amazon.com/apache2.0</url>
            <distribution>repo</distribution>
        </license>
    </licenses>
    <developers>
        <developer>
            <id>amazonwebservices</id>
            <organization>Amazon Web Services</organization>
            <organizationUrl>https://aws.amazon.com</organizationUrl>
            <roles>
                <role>developer</role>
            </roles>
        </developer>
    </developers>

    <modules>
        <module>aws-sdk-java</module>
        <module>core</module>
        <module>services</module>
        <module>services-custom</module>
        <module>bom</module>
        <module>bom-internal</module>
        <module>codegen</module>
        <module>http-client-spi</module>
        <module>http-clients</module>
        <module>codegen-maven-plugin</module>
        <module>bundle</module>
        <module>build-tools</module>
        <module>metric-publishers</module>
        <module>release-scripts</module>
        <module>utils</module>
        <module>codegen-lite</module>
        <module>codegen-lite-maven-plugin</module>
        <module>archetypes</module>
        <module>test/http-client-tests</module>
        <module>test/protocol-tests</module>
        <module>test/protocol-tests-core</module>
        <module>test/service-test-utils</module>
        <module>test/test-utils</module>
        <module>test/codegen-generated-classes-test</module>
        <module>test/sdk-benchmarks</module>
        <module>test/module-path-tests</module>
        <module>test/tests-coverage-reporting</module>
        <module>test/stability-tests</module>
        <module>test/sdk-native-image-test</module>
    </modules>
    <scm>
        <url>https://github.com/aws/aws-sdk-java-v2.git</url>
    </scm>
    <properties>
        <awsjavasdk.version>${project.version}</awsjavasdk.version>
        <awsjavasdk.previous.version>2.16.78</awsjavasdk.previous.version>
        <jackson.version>2.12.3</jackson.version>
        <jackson.databind.version>2.12.3</jackson.databind.version>
        <jacksonjr.version>2.12.3</jacksonjr.version>
        <eventstream.version>1.0.1</eventstream.version>
        <ion.java.version>1.2.0</ion.java.version>
        <commons.lang.version>3.12.0</commons.lang.version>
        <wiremock.version>2.18.0</wiremock.version>
        <slf4j.version>1.7.30</slf4j.version>
        <log4j.version>1.2.17</log4j.version>
        <commons.io.version>2.5</commons.io.version>
        <equalsverifier.version>3.5</equalsverifier.version>
        <!-- Update netty-open-ssl-version accordingly whenever we update netty version-->
        <!-- https://github.com/netty/netty/blob/4.1/pom.xml#L384 -->
        <netty.version>4.1.63.Final</netty.version>
        <unitils.version>3.4.6</unitils.version>
        <xmlunit.version>1.3</xmlunit.version>
        <project.build.sourceEncoding>UTF-8</project.build.sourceEncoding>
        <spotbugs.version>4.1.4</spotbugs.version>
        <netty-reactive-streams-http.version>2.0.5</netty-reactive-streams-http.version>
        <javapoet.verion>1.13.0</javapoet.verion>
        <org.eclipse.jdt.version>3.10.0</org.eclipse.jdt.version>
        <org.eclipse.text.version>3.5.101</org.eclipse.text.version>
        <rxjava.version>2.2.21</rxjava.version>
        <commons-codec.verion>1.10</commons-codec.verion>
<<<<<<< HEAD
        <jmh.version>1.21</jmh.version>
        <awscrt.version>0.13.0</awscrt.version>
=======
        <jmh.version>1.29</jmh.version>
        <awscrt.version>0.12.4</awscrt.version>
>>>>>>> b172fdb5

        <!--Test dependencies -->
        <junit.version>4.13.1</junit.version>
        <junit5.version>5.7.1</junit5.version>
        <hamcrest.version>1.3</hamcrest.version>
        <mockito.version>1.10.19</mockito.version>
        <mockito2.version>2.28.2</mockito2.version>
        <assertj.version>3.8.0</assertj.version>
        <guava.version>29.0-jre</guava.version>
        <jimfs.version>1.1</jimfs.version>
        <testng.version>7.1.0</testng.version> <!-- TCK Tests -->
        <commons-lang.verson>2.6</commons-lang.verson>
        <netty-open-ssl-version>2.0.34.Final</netty-open-ssl-version>
        <dynamodb-local.version>1.16.0</dynamodb-local.version>
        <sqllite.version>1.0.392</sqllite.version>

        <!-- build plugin dependencies-->
        <maven.surefire.version>2.22.2</maven.surefire.version>
        <maven-compiler-plugin.version>3.8.1</maven-compiler-plugin.version>
        <maven-checkstyle-plugin.version>3.1.2</maven-checkstyle-plugin.version>
        <maven-failsafe-plugin.version>2.22.2</maven-failsafe-plugin.version>
        <maven-jar-plugin.version>3.1.1</maven-jar-plugin.version>
        <maven-javadoc-plugin.version>3.0.1</maven-javadoc-plugin.version>
        <maven.build.timestamp.format>yyyy</maven.build.timestamp.format>
        <maven-dependency-plugin.version>3.1.1</maven-dependency-plugin.version>
        <maven-gpg-plugin.version>1.6</maven-gpg-plugin.version>
        <checkstyle.version>8.42</checkstyle.version>
        <jacoco-maven-plugin.version>0.8.5</jacoco-maven-plugin.version>
        <nexus-staging-maven-plugin.version>1.6.8</nexus-staging-maven-plugin.version>
        <exec-maven-plugin.version>1.6.0</exec-maven-plugin.version>
        <maven-deploy-plugin.version>2.8.2</maven-deploy-plugin.version>
        <build-helper-maven-plugin.version>3.0.0</build-helper-maven-plugin.version>
        <japicmp-maven-plugin.version>0.14.4</japicmp-maven-plugin.version>

        <!-- These properties are used by Step functions for its dependencies -->
        <json-path.version>2.4.0</json-path.version>

        <!-- These properties are used by SWF for its dependencies -->
        <spring.version>3.0.7.RELEASE</spring.version>
        <freemarker.version>2.3.9</freemarker.version>
        <aspectj.version>1.8.2</aspectj.version>

        <jre.version>1.8</jre.version>
        <httpcomponents.httpclient.version>4.5.13</httpcomponents.httpclient.version>
        <httpcomponents.httpcore.version>4.4.11</httpcomponents.httpcore.version>

        <!-- Reactive Streams version -->
        <reactive-streams.version>1.0.3</reactive-streams.version>

        <skip.unit.tests>${skipTests}</skip.unit.tests>
    </properties>

    <dependencyManagement>
        <!-- Internal dependencies are managed in the bom-internal module. -->
    </dependencyManagement>

    <dependencies>
        <!-- Internal dependencies are managed in the bom-internal module. -->
    </dependencies>

    <build>
        <finalName>aws-sdk-java-${project.artifactId}-${awsjavasdk.version}</finalName>
        <pluginManagement>
            <plugins>
                <plugin>
                    <groupId>org.apache.maven.plugins</groupId>
                    <artifactId>maven-compiler-plugin</artifactId>
                    <version>${maven-compiler-plugin.version}</version>
                    <configuration>
                        <source>${jre.version}</source>
                        <target>${jre.version}</target>
                        <encoding>UTF-8</encoding>
                        <forceJavacCompilerUse>true</forceJavacCompilerUse>
                        <compilerArgument>-proc:none</compilerArgument>
                        <fork>false</fork>
                        <compilerArgument>-proc:none</compilerArgument>
                        <excludes>
                            <exclude>software/amazon/awssdk/services/kinesis/model/SubscribeToShardEvent.java</exclude>
                            <exclude>software/amazon/awssdk/services/kinesis/KinesisAsyncClient.java</exclude>
                            <exclude>software/amazon/awssdk/services/kinesis/DefaultKinesisAsyncClient.java</exclude>
                            <exclude>software/amazon/awssdk/services/kinesis/DefaultKinesisBaseClientBuilder.java</exclude>
                            <exclude>software/amazon/awssdk/services/sms/model/InternalError.java</exclude>
                            <exclude>software/amazon/awssdk/services/kinesis/transform/SubscribeToShardResponseUnmarshaller.java</exclude>
                        </excludes>
                    </configuration>
                </plugin>

                <plugin>
                    <groupId>org.apache.maven.plugins</groupId>
                    <artifactId>maven-javadoc-plugin</artifactId>
                    <version>${maven-javadoc-plugin.version}</version>
                </plugin>

                <plugin>
                    <groupId>org.apache.maven.plugins</groupId>
                    <artifactId>maven-dependency-plugin</artifactId>
                    <version>${maven-dependency-plugin.version}</version>
                </plugin>

                <plugin>
                    <groupId>org.apache.maven.plugins</groupId>
                    <artifactId>maven-surefire-plugin</artifactId>
                    <version>${maven.surefire.version}</version>
                    <configuration>
                        <argLine>${argLine}</argLine>
                        <excludes>
                            <exclude>**/*StabilityTest.java</exclude>
                            <exclude>**/*StabilityTests.java</exclude>
                            <exclude>**/*CucumberTest.java</exclude>
                            <exclude>**/*IntegrationTest.java</exclude>
                            <exclude>**/*IntegrationTests.java</exclude>
                            <exclude>**/*IntegTest.java</exclude>
                            <exclude>**/*IntegrationTestCase.java</exclude>
                        </excludes>
                        <includes>
                            <include>**/Test*.java</include>
                            <include>**/*Tests.java</include>
                            <include>**/*Test.java</include>
                            <include>**/*TestCase.java</include>
                        </includes>
                        <skipTests>${skip.unit.tests}</skipTests>
                    </configuration>
                    <!-- Have to explicitly set surefire provider because reactivestreamsTCK is using TestNG-->
                    <dependencies>
                        <dependency>
                            <groupId>org.apache.maven.surefire</groupId>
                            <artifactId>surefire-junit47</artifactId>
                            <version>${maven.surefire.version}</version>
                        </dependency>
                    </dependencies>
                </plugin>
                <plugin>
                    <groupId>org.codehaus.mojo</groupId>
                    <artifactId>build-helper-maven-plugin</artifactId>
                    <version>${build-helper-maven-plugin.version}</version>
                    <executions>
                        <execution>
                            <id>add-integ-sources</id>
                            <phase>generate-sources</phase>
                            <goals>
                                <goal>add-test-source</goal>
                            </goals>
                            <configuration>
                                <sources>
                                    <source>${basedir}/src/it/java</source>
                                </sources>
                            </configuration>
                        </execution>
                        <execution>
                            <id>add-integ-resources</id>
                            <phase>generate-sources</phase>
                            <goals>
                                <goal>add-test-resource</goal>
                            </goals>
                            <configuration>
                                <resources>
                                    <resource>
                                        <directory>${basedir}/src/it/resources</directory>
                                    </resource>
                                </resources>
                            </configuration>
                        </execution>
                        <execution>
                            <id>add-generated-sources</id>
                            <phase>generate-sources</phase>
                            <goals>
                                <goal>add-source</goal>
                            </goals>
                            <configuration>
                                <sources>
                                    <source>${basedir}/target/generated-sources/sdk</source>
                                </sources>
                            </configuration>
                        </execution>
                        <execution>
                            <id>add-license-notice</id>
                            <phase>generate-sources</phase>
                            <goals>
                                <goal>add-resource</goal>
                            </goals>
                            <configuration>
                                <resources>
                                    <resource>
                                        <directory>${maven.multiModuleProjectDirectory}</directory>
                                        <includes>
                                            <include>LICENSE.txt</include>
                                            <include>NOTICE.txt</include>
                                        </includes>
                                        <targetPath>META-INF</targetPath>
                                    </resource>
                                </resources>
                            </configuration>
                        </execution>
                    </executions>
                </plugin>
                <plugin>
                    <groupId>com.github.spotbugs</groupId>
                    <artifactId>spotbugs-maven-plugin</artifactId>
                    <version>${spotbugs.version}</version>
                    <dependencies>
                        <dependency>
                            <groupId>software.amazon.awssdk</groupId>
                            <artifactId>build-tools</artifactId>
                            <version>1.0</version>
                        </dependency>
                    </dependencies>
                    <executions>
                        <execution>
                            <id>findbugs</id>
                            <phase>process-classes</phase>
                            <goals>
                                <goal>check</goal>
                            </goals>
                        </execution>
                    </executions>
                    <configuration>
                        <failOnError>true</failOnError>
                        <fork>false</fork>
                        <spotbugsXmlOutput>true</spotbugsXmlOutput>
                        <excludeFilterFile>software/amazon/awssdk/spotbugs-suppressions.xml</excludeFilterFile>
                        <threshold>Low</threshold>
                        <effort>Max</effort>
                    </configuration>
                </plugin>
                <plugin>
                    <groupId>org.apache.maven.plugins</groupId>
                    <artifactId>maven-checkstyle-plugin</artifactId>
                    <version>${maven-checkstyle-plugin.version}</version>
                    <dependencies>
                        <dependency>
                            <groupId>com.puppycrawl.tools</groupId>
                            <artifactId>checkstyle</artifactId>
                            <version>${checkstyle.version}</version>
                        </dependency>
                        <dependency>
                            <groupId>software.amazon.awssdk</groupId>
                            <artifactId>build-tools</artifactId>
                            <version>1.0</version>
                        </dependency>
                    </dependencies>
                    <executions>
                        <execution>
                            <id>checkstyle</id>
                            <phase>validate</phase>
                            <goals>
                                <goal>check</goal>
                            </goals>
                        </execution>
                    </executions>
                    <configuration>
                        <configLocation>software/amazon/awssdk/checkstyle.xml</configLocation>
                        <suppressionsLocation>software/amazon/awssdk/checkstyle-suppressions.xml</suppressionsLocation>
                        <consoleOutput>true</consoleOutput>
                        <failsOnError>true</failsOnError>
                        <logViolationsToConsole>true</logViolationsToConsole>
                        <failOnViolation>true</failOnViolation>
                        <excludes>**/module-info.java</excludes>
                    </configuration>
                </plugin>
                <plugin>
                    <groupId>org.apache.maven.plugins</groupId>
                    <artifactId>maven-jar-plugin</artifactId>
                    <version>${maven-jar-plugin.version}</version>
                </plugin>
            </plugins>
        </pluginManagement>

        <plugins>
            <plugin>
                <groupId>org.codehaus.mojo</groupId>
                <artifactId>build-helper-maven-plugin</artifactId>
                <version>${build-helper-maven-plugin.version}</version>
            </plugin>

            <plugin>
                <groupId>org.apache.maven.plugins</groupId>
                <artifactId>maven-compiler-plugin</artifactId>
                <version>${maven-compiler-plugin.version}</version>
            </plugin>

            <plugin>
                <groupId>org.apache.maven.plugins</groupId>
                <artifactId>maven-javadoc-plugin</artifactId>
                <version>${maven-javadoc-plugin.version}</version>
            </plugin>

            <plugin>
                <groupId>org.apache.maven.plugins</groupId>
                <artifactId>maven-dependency-plugin</artifactId>
                <version>${maven-dependency-plugin.version}</version>
                <executions>
                    <execution>
                        <goals>
                            <goal>analyze-only</goal>
                        </goals>
                    </execution>
                </executions>
                <configuration>
                    <failOnWarning>true</failOnWarning>
                    <ignoreNonCompile>true</ignoreNonCompile>
                    <ignoredUsedUndeclaredDependencies>
                        <!--Ignore used undeclared test dependencies -->
                        <ignoredUsedUndeclaredDependency>junit:*:*</ignoredUsedUndeclaredDependency>
                        <ignoredUsedUndeclaredDependency>software.amazon.awssdk:test-utils</ignoredUsedUndeclaredDependency>
                        <ignoredUsedUndeclaredDependency>org.hamcrest:*</ignoredUsedUndeclaredDependency>
                        <ignoredUsedUndeclaredDependency>org.testng:testng</ignoredUsedUndeclaredDependency>
                        <ignoredUsedUndeclaredDependency>org.mockito:*</ignoredUsedUndeclaredDependency>
                        <ignoredUsedUndeclaredDependency>org.junit.platform:*</ignoredUsedUndeclaredDependency>
                        <ignoredUsedUndeclaredDependency>org.opentest4j:*</ignoredUsedUndeclaredDependency>

                        <!-- TODO: fix this once we start to generate pom.xml for individual services -->
                        <ignoredUsedUndeclaredDependency>org.reactivestreams:reactive-streams</ignoredUsedUndeclaredDependency>
                        <ignoredUsedUndeclaredDependency>com.fasterxml.jackson.core:*</ignoredUsedUndeclaredDependency>
                        <ignoredUsedUndeclaredDependency>org.slf4j:slf4j-api</ignoredUsedUndeclaredDependency>
                    </ignoredUsedUndeclaredDependencies>
                    <ignoredUnusedDeclaredDependencies>
                        <!-- TODO: fix this when we've re-merged with netty-reactive-streams -->
                        <ignoredUnusedDeclaredDependency>com.typesafe.netty:*</ignoredUnusedDeclaredDependency>
                        <ignoredUnusedDeclaredDependency>software.amazon.awssdk:aws-sdk-java</ignoredUnusedDeclaredDependency>
                    </ignoredUnusedDeclaredDependencies>
                </configuration>
            </plugin>

            <plugin>
                <groupId>org.apache.maven.plugins</groupId>
                <artifactId>maven-checkstyle-plugin</artifactId>
                <version>${maven-checkstyle-plugin.version}</version>
            </plugin>

            <plugin>
                <groupId>org.jacoco</groupId>
                <artifactId>jacoco-maven-plugin</artifactId>
                <version>${jacoco-maven-plugin.version}</version>
                <executions>
                    <execution>
                        <id>default-prepare-agent</id>
                        <goals>
                            <goal>prepare-agent</goal>
                        </goals>
                    </execution>
                    <execution>
                        <id>jacoco-site</id>
                        <phase>package</phase>
                        <goals>
                            <goal>report</goal>
                        </goals>
                    </execution>
                    <!--
                        Prepares the property pointing to the JaCoCo runtime agent which
                        is passed as VM argument when Maven the Failsafe plugin is executed.
                    -->
                    <execution>
                        <id>pre-integration-test</id>
                        <phase>integration-test</phase>
                        <goals>
                            <goal>prepare-agent</goal>
                        </goals>
                    </execution>
                    <execution>
                        <id>post-integration-test</id>
                        <phase>post-integration-test</phase>
                        <goals>
                            <goal>report</goal>
                        </goals>
                    </execution>
                </executions>
            </plugin>

            <plugin>
                <groupId>com.github.spotbugs</groupId>
                <artifactId>spotbugs-maven-plugin</artifactId>
                <version>${spotbugs.version}</version>
            </plugin>

            <!-- https://siom79.github.io/japicmp/MavenPlugin.html -->
            <plugin>
                <groupId>com.github.siom79.japicmp</groupId>
                <artifactId>japicmp-maven-plugin</artifactId>
                <version>${japicmp-maven-plugin.version}</version>
                <configuration>
                    <oldVersion>
                        <dependency>
                            <groupId>${project.groupId}</groupId>
                            <artifactId>${project.artifactId}</artifactId>
                            <version>${awsjavasdk.previous.version}</version>
                            <type>jar</type>
                        </dependency>
                    </oldVersion>
                    <newVersion>
                        <file>
                            <path>${project.build.directory}/aws-sdk-java-${project.artifactId}-${project.version}.${project.packaging}</path>
                        </file>
                    </newVersion>
                    <parameter>
                        <onlyModified>true</onlyModified>
                        <excludes>
                            <exclude>*.internal.*</exclude>
                            <exclude>software.amazon.awssdk.core.client.handler.ClientExecutionParams</exclude>
                            <exclude>software.amazon.awssdk.core.interceptor.SdkInternalExecutionAttribute</exclude>
                            <exclude>software.amazon.awssdk.awscore.eventstream.*</exclude>
                            <exclude>software.amazon.awssdk.protocols.json.BaseAwsJsonProtocolFactory</exclude>
                            <exclude>software.amazon.awssdk.services.ec2.*</exclude>
                        </excludes>

                        <excludeModules>
                            <excludeModule>codegen-lite-maven-plugin</excludeModule>
                            <excludeModule>codegen-maven-plugin</excludeModule>
                            <excludeModule>codegen</excludeModule>
                            <excludeModule>codegen-lite</excludeModule>
                            <excludeModule>.*tests*</excludeModule>
                            <excludeModule>.*test*</excludeModule>
                            <excludeModule>protocol-tests-core</excludeModule>
                            <excludeModule>tests-coverage-reporting</excludeModule>
                            <excludeModule>aws-sdk-java</excludeModule>
                            <excludModeule>archetype-lambda</excludModeule>
                            <excludeModule>archetype-app-quickstart</excludeModule>
                            <excludeModule>archetype-tools</excludeModule>
                            <excludeModule>sdk-benchmarks</excludeModule>
                            <excludeModule>bundle</excludeModule>
                            <!-- ignore crt because it's in preview TODO: remove this when CRT is GA -->
                            <excludModeule>aws-crt-client</excludModeule>
                            <excludModeule>aws-core</excludModeule>
                        </excludeModules>
                        <ignoreMissingOldVersion>true</ignoreMissingOldVersion>
                        <breakBuildOnBinaryIncompatibleModifications>true</breakBuildOnBinaryIncompatibleModifications>
                        <breakBuildOnSourceIncompatibleModifications>true</breakBuildOnSourceIncompatibleModifications>
                        <overrideCompatibilityChangeParameters>
                            <overrideCompatibilityChangeParameter>
                                <compatibilityChange>METHOD_NEW_DEFAULT</compatibilityChange>
                                <binaryCompatible>true</binaryCompatible>
                                <sourceCompatible>true</sourceCompatible>
                            </overrideCompatibilityChangeParameter>
                            <overrideCompatibilityChangeParameter>
                                <compatibilityChange>METHOD_ADDED_TO_INTERFACE</compatibilityChange>
                                <binaryCompatible>true</binaryCompatible>
                                <sourceCompatible>true</sourceCompatible>
                            </overrideCompatibilityChangeParameter>
                        </overrideCompatibilityChangeParameters>
                    </parameter>
                </configuration>
                <executions>
                    <execution>
                        <phase>verify</phase>
                        <goals>
                            <goal>cmp</goal>
                        </goals>
                    </execution>
                </executions>
            </plugin>

        </plugins>
    </build>

    <profiles>
        <profile>
            <id>sonar-generate</id>
            <properties>
                <checkstyle.skip>true</checkstyle.skip>
                <spotbugs.skip>true</spotbugs.skip>
                <mdep.analyze.skip>true</mdep.analyze.skip>
                <japicmp.skip>true</japicmp.skip>
            </properties>
        </profile>

        <profile>
            <id>publishing</id>
            <build>
                <plugins>
                    <plugin>
                        <groupId>org.apache.maven.plugins</groupId>
                        <artifactId>maven-gpg-plugin</artifactId>
                        <version>${maven-gpg-plugin.version}</version>
                        <executions>
                            <execution>
                                <id>sign-artifacts</id>
                                <phase>verify</phase>
                                <goals>
                                    <goal>sign</goal>
                                </goals>
                            </execution>
                        </executions>
                    </plugin>
                    <plugin>
                        <groupId>org.sonatype.plugins</groupId>
                        <artifactId>nexus-staging-maven-plugin</artifactId>
                        <version>${nexus-staging-maven-plugin.version}</version>
                        <extensions>true</extensions>
                        <configuration>
                            <serverId>sonatype-nexus-staging</serverId>
                            <nexusUrl>https://aws.oss.sonatype.org</nexusUrl>
                        </configuration>
                    </plugin>
                </plugins>
            </build>
        </profile>

        <profile>
            <id>disable-java8-doclint</id>
            <activation>
                <jdk>[1.8,)</jdk>
            </activation>
            <properties>
                <additionalparam>-Xdoclint:none</additionalparam>
            </properties>
        </profile>

        <profile>
            <id>quick</id>
            <properties>
                <checkstyle.skip>true</checkstyle.skip>
                <spotbugs.skip>true</spotbugs.skip>
                <skip.unit.tests>true</skip.unit.tests>
                <mdep.analyze.skip>true</mdep.analyze.skip>
                <japicmp.skip>true</japicmp.skip>
            </properties>
        </profile>

        <profile>
            <id>integration-tests</id>
            <activation>
                <property>
                    <name>doRelease</name>
                </property>
            </activation>
            <properties>
                <checkstyle.skip>true</checkstyle.skip>
                <spotbugs.skip>true</spotbugs.skip>
                <skip.unit.tests>true</skip.unit.tests>
                <mdep.analyze.skip>true</mdep.analyze.skip>
                <japicmp.skip>true</japicmp.skip>
            </properties>
            <build>
                <plugins>
                    <plugin>
                        <groupId>org.apache.maven.plugins</groupId>
                        <artifactId>maven-failsafe-plugin</artifactId>
                        <version>${maven-failsafe-plugin.version}</version>
                        <executions>
                            <execution>
                                <phase>integration-test</phase>
                                <goals>
                                    <goal>integration-test</goal>
                                    <goal>verify</goal>
                                </goals>
                                <configuration>
                                    <!-- Sets the VM argument line used when integration tests are run. -->
                                    <argLine>${argLine}</argLine>
                                    <includes>
                                        <include>**/*IntegrationTest.java</include>
                                        <include>**/*IntegrationTests.java</include>
                                        <include>**/*IntegTest.java</include>
                                        <include>**/RunCucumberTest.java</include>
                                    </includes>
                                    <excludes>
                                        <exclude>**/SimpleMethodsIntegrationTest.java</exclude>
                                    </excludes>
                                    <trimStackTrace>false</trimStackTrace>
                                    <rerunFailingTestsCount>2</rerunFailingTestsCount>
                                </configuration>
                            </execution>
                        </executions>
                    </plugin>
                </plugins>
            </build>
        </profile>

        <profile>
            <id>stability-tests</id>
            <activation>
                <property>
                    <name>doRelease</name>
                </property>
            </activation>
            <properties>
                <checkstyle.skip>true</checkstyle.skip>
                <spotbugs.skip>true</spotbugs.skip>
                <skip.unit.tests>true</skip.unit.tests>
                <mdep.analyze.skip>true</mdep.analyze.skip>
                <japicmp.skip>true</japicmp.skip>
            </properties>
            <build>
                <plugins>
                    <plugin>
                        <groupId>org.apache.maven.plugins</groupId>
                        <artifactId>maven-failsafe-plugin</artifactId>
                        <version>${maven-failsafe-plugin.version}</version>
                        <executions>
                            <execution>
                                <phase>integration-test</phase>
                                <goals>
                                    <goal>integration-test</goal>
                                    <goal>verify</goal>
                                </goals>
                                <configuration>
                                    <argLine>-Dio.netty.leakDetection.level=advanced</argLine>
                                    <includes>
                                        <include>**/*StabilityTest.java</include>
                                        <include>**/*StabilityTests.java</include>
                                    </includes>
                                    <trimStackTrace>false</trimStackTrace>
                                    <rerunFailingTestsCount>2</rerunFailingTestsCount>
                                </configuration>
                            </execution>
                        </executions>
                    </plugin>
                </plugins>
            </build>
        </profile>

        <profile>
            <id>simple-method-integration-tests</id>
            <activation>
                <property>
                    <name>doRelease</name>
                </property>
            </activation>
            <properties>
                <checkstyle.skip>true</checkstyle.skip>
                <spotbugs.skip>true</spotbugs.skip>
                <skip.unit.tests>true</skip.unit.tests>
                <mdep.analyze.skip>true</mdep.analyze.skip>
                <japicmp.skip>true</japicmp.skip>
            </properties>
            <build>
                <plugins>
                    <plugin>
                        <groupId>org.apache.maven.plugins</groupId>
                        <artifactId>maven-failsafe-plugin</artifactId>
                        <version>${maven-failsafe-plugin.version}</version>
                        <executions>
                            <execution>
                                <phase>integration-test</phase>
                                <goals>
                                    <goal>integration-test</goal>
                                    <goal>verify</goal>
                                </goals>
                                <configuration>
                                    <includes>
                                        <include>**/SimpleMethodsIntegrationTest.java</include>
                                    </includes>
                                    <trimStackTrace>false</trimStackTrace>
                                    <rerunFailingTestsCount>2</rerunFailingTestsCount>
                                </configuration>
                            </execution>
                        </executions>
                    </plugin>
                </plugins>
            </build>
        </profile>

        <profile>
            <id>public-javadoc</id>
            <build>
                <plugins>
                    <plugin>
                        <groupId>org.apache.maven.plugins</groupId>
                        <artifactId>maven-javadoc-plugin</artifactId>
                        <version>${maven-javadoc-plugin.version}</version>
                        <configuration>
                            <minmemory>128m</minmemory>
                            <maxmemory>8g</maxmemory>
                            <includeDependencySources>false</includeDependencySources>
                            <show>public</show>
                            <author>false</author>
                            <version>true</version>
                            <use>false</use>
                            <notree>true</notree>
                            <nodeprecatedlist>true</nodeprecatedlist>
                            <additionalJOptions>
                                <additionalJOption>--allow-script-in-comments</additionalJOption>
                            </additionalJOptions>
                            <windowtitle>AWS SDK for Java - ${awsjavasdk.version}</windowtitle>
                            <encoding>UTF-8</encoding>
                            <docencoding>UTF-8</docencoding>
                            <doctitle>AWS SDK for Java API Reference - ${awsjavasdk.version}</doctitle>
                            <packagesheader>AWS SDK for Java</packagesheader>
                            <excludePackageNames>:*.codegen:software.amazon.awssdk.services.protocol*</excludePackageNames>
                            <groups>
                                <group>
                                    <title>Greengrass</title>
                                    <packages>software.amazon.awssdk.services.greengrass*</packages>
                                </group>
                                <group>
                                    <title>Athena</title>
                                    <packages>software.amazon.awssdk.services.athena*</packages>
                                </group>
                                <group>
                                    <title>Marketplace Entitlement</title>
                                    <packages>software.amazon.awssdk.services.marketplaceentitlement*</packages>
                                </group>
                                <group>
                                    <title>CodeStar</title>
                                    <packages>software.amazon.awssdk.services.codestar*</packages>
                                </group>
                                <group>
                                    <title>Lex Model Building</title>
                                    <packages>software.amazon.awssdk.services.lexmodelbuilding*</packages>
                                </group>
                                <group>
                                    <title>Resource Groups Tagging API</title>
                                    <packages>software.amazon.awssdk.services.resourcegroupstaggingapi*</packages>
                                </group>
                                <group>
                                    <title>S3 Control</title>
                                    <packages>software.amazon.awssdk.services.s3control*</packages>
                                </group>
                                <group>
                                    <title>S3</title>
                                    <packages>software.amazon.awssdk.services.s3*</packages>
                                </group>
                                <group>
                                    <title>Glacier</title>
                                    <packages>software.amazon.awssdk.services.glacier*</packages>
                                </group>
                                <group>
                                    <title>DynamoDB</title>
                                    <packages>software.amazon.awssdk.services.dynamo*</packages>
                                </group>
                                <group>
                                    <title>EC2</title>
                                    <packages>software.amazon.awssdk.services.ec2*</packages>
                                </group>
                                <group>
                                    <title>SQS</title>
                                    <packages>software.amazon.awssdk.services.sqs*</packages>
                                </group>
                                <group>
                                    <title>SNS</title>
                                    <packages>software.amazon.awssdk.services.sns*</packages>
                                </group>
                                <group>
                                    <title>Relational Database Service</title>
                                    <packages>software.amazon.awssdk.services.rds*</packages>
                                </group>
                                <group>
                                    <title>Route 53</title>
                                    <packages>software.amazon.awssdk.services.route53*</packages>
                                </group>
                                <group>
                                    <title>Simple Workflow Service</title>
                                    <!-- TODO: Unify Packages -->
                                    <packages>software.amazon.awssdk.services.swf*:software.amazon.awssdk.services.simpleworkflow*</packages>
                                </group>
                                <group>
                                    <title>Elastic MapReduce</title>
                                    <packages>software.amazon.awssdk.services.emr*</packages>
                                </group>
                                <group>
                                    <title>Simple Email Service</title>
                                    <!-- TODO: Unify Packages -->
                                    <packages>software.amazon.awssdk.services.ses*:software.amazon.awssdk.services.simpleemail*</packages>
                                </group>
                                <group>
                                    <title>Elastic Load Balancing</title>
                                    <packages>software.amazon.awssdk.services.elasticloadbalancing*</packages>
                                </group>
                                <group>
                                    <title>CloudSearch</title>
                                    <packages>software.amazon.awssdk.services.cloudsearch*</packages>
                                </group>
                                <group>
                                    <title>CloudWatch</title>
                                    <packages>software.amazon.awssdk.services.cloudwatch*</packages>
                                </group>
                                <group>
                                    <title>CloudWatch Logs</title>
                                    <packages>software.amazon.awssdk.services.logs*</packages>
                                </group>
                                <group>
                                    <title>CloudWatch Events</title>
                                    <packages>software.amazon.awssdk.services.cloudwatchevents*</packages>
                                </group>
                                <group>
                                    <title>CloudFront</title>
                                    <packages>software.amazon.awssdk.services.cloudfront*</packages>
                                </group>
                                <group>
                                    <title>CloudDirectory</title>
                                    <packages>software.amazon.awssdk.services.clouddirectory*</packages>
                                </group>
                                <group>
                                    <title>Cognito</title>
                                    <packages>software.amazon.awssdk.services.cognito*</packages>
                                </group>
                                <group>
                                    <title>AutoScaling</title>
                                    <packages>software.amazon.awssdk.services.autoscaling*</packages>
                                </group>
                                <group>
                                    <title>Kinesis</title>
                                    <packages>software.amazon.awssdk.services.kinesis*:software.amazon.awssdk.services.firehose*</packages>
                                </group>
                                <group>
                                    <title>Redshift</title>
                                    <packages>software.amazon.awssdk.services.redshift*</packages>
                                </group>
                                <group>
                                    <title>ElastiCache</title>
                                    <packages>software.amazon.awssdk.services.elasticache*</packages>
                                </group>
                                <group>
                                    <title>Elastic Transcoder</title>
                                    <packages>software.amazon.awssdk.services.elastictranscoder*</packages>
                                </group>
                                <group>
                                    <title>OpsWorks</title>
                                    <packages>software.amazon.awssdk.services.opsworks*</packages>
                                </group>
                                <group>
                                    <title>CloudFormation</title>
                                    <packages>software.amazon.awssdk.services.cloudformation*</packages>
                                </group>
                                <group>
                                    <title>Data Pipeline</title>
                                    <packages>software.amazon.awssdk.services.datapipeline*</packages>
                                </group>
                                <group>
                                    <title>Direct Connect</title>
                                    <packages>software.amazon.awssdk.services.directconnect*</packages>
                                </group>
                                <group>
                                    <title>Elastic Beanstalk</title>
                                    <packages>software.amazon.awssdk.services.elasticbeanstalk*</packages>
                                </group>
                                <group>
                                    <title>Identity and Access Management</title>
                                    <packages>software.amazon.awssdk.services.iam*</packages>
                                </group>
                                <group>
                                    <title>Security Token Service</title>
                                    <packages>software.amazon.awssdk.services.sts*</packages>
                                </group>
                                <group>
                                    <title>Storage Gateway Service</title>
                                    <packages>software.amazon.awssdk.services.storagegateway*</packages>
                                </group>
                                <group>
                                    <title>Support</title>
                                    <packages>software.amazon.awssdk.services.support*</packages>
                                </group>
                                <group>
                                    <title>Transcribe Streaming</title>
                                    <packages>software.amazon.awssdk.services.transcribestreaming*</packages>
                                </group>
                                <group>
                                    <title>CloudTrail</title>
                                    <packages>software.amazon.awssdk.services.cloudtrail*</packages>
                                </group>
                                <group>
                                    <title>Config</title>
                                    <packages>software.amazon.awssdk.services.config*</packages>
                                </group>
                                <group>
                                    <title>Certificate Manager</title>
                                    <packages>software.amazon.awssdk.services.acm*</packages>
                                </group>
                                <group>
                                    <title>Key Management</title>
                                    <packages>software.amazon.awssdk.services.kms*</packages>
                                </group>
                                <group>
                                    <title>Lambda</title>
                                    <packages>software.amazon.awssdk.services.lambda*</packages>
                                </group>
                                <group>
                                    <title>EC2 Container Service</title>
                                    <packages>software.amazon.awssdk.services.ecs*</packages>
                                </group>
                                <group>
                                    <title>CloudHSM</title>
                                    <packages>software.amazon.awssdk.services.cloudhsm*</packages>
                                </group>
                                <group>
                                    <title>Simple Systems Management Service</title>
                                    <packages>software.amazon.awssdk.services.ssm*</packages>
                                </group>
                                <group>
                                    <title>WorkSpaces</title>
                                    <packages>software.amazon.awssdk.services.workspaces*</packages>
                                </group>
                                <group>
                                    <title>Machine Learning</title>
                                    <packages>software.amazon.awssdk.services.machinelearning*</packages>
                                </group>
                                <group>
                                    <title>Directory Service</title>
                                    <packages>software.amazon.awssdk.services.directory*</packages>
                                </group>
                                <group>
                                    <title>Elastic File System</title>
                                    <packages>software.amazon.awssdk.services.efs*</packages>
                                </group>
                                <group>
                                    <title>CodePipeline</title>
                                    <packages>software.amazon.awssdk.services.codepipeline*</packages>
                                </group>
                                <group>
                                    <title>CodeCommit</title>
                                    <packages>software.amazon.awssdk.services.codecommit*</packages>
                                </group>
                                <group>
                                    <title>Device Farm</title>
                                    <packages>software.amazon.awssdk.services.devicefarm*</packages>
                                </group>
                                <group>
                                    <title>Elasticsearch Service</title>
                                    <packages>software.amazon.awssdk.services.elasticsearch*</packages>
                                </group>
                                <group>
                                    <title>Marketplace Commerce Analytics</title>
                                    <packages>software.amazon.awssdk.services.marketplacecommerceanalytics*</packages>
                                </group>
                                <group>
                                    <title>WAF</title>
                                    <packages>software.amazon.awssdk.services.waf*</packages>
                                </group>
                                <group>
                                    <title>Inspector Service</title>
                                    <packages>software.amazon.awssdk.services.inspector*</packages>
                                </group>
                                <group>
                                    <title>IoT</title>
                                    <packages>software.amazon.awssdk.services.iot*</packages>
                                </group>
                                <group>
                                    <title>API Gateway</title>
                                    <packages>software.amazon.awssdk.services.apigateway*</packages>
                                </group>
                                <group>
                                    <title>EC2 Container Registry</title>
                                    <packages>software.amazon.awssdk.services.ecr*</packages>
                                </group>
                                <group>
                                    <title>GameLift</title>
                                    <packages>software.amazon.awssdk.services.gamelift*</packages>
                                </group>
                                <group>
                                    <title>Database Migration Service</title>
                                    <packages>software.amazon.awssdk.services.databasemigration*</packages>
                                </group>
                                <group>
                                    <title>Marketplace Metering Service</title>
                                    <packages>software.amazon.awssdk.services.marketplacemetering*</packages>
                                </group>
                                <group>
                                    <title>Cognito Identity Provider</title>
                                    <packages>software.amazon.awssdk.services.cognitoidp*</packages>
                                </group>
                                <group>
                                    <title>Application Discovery Service</title>
                                    <packages>software.amazon.awssdk.services.applicationdiscovery*</packages>
                                </group>
                                <group>
                                    <title>Application Auto Scaling</title>
                                    <packages>software.amazon.awssdk.services.applicationautoscaling*</packages>
                                </group>
                                <group>
                                    <title>Snowball</title>
                                    <packages>software.amazon.awssdk.services.snowball*</packages>
                                </group>
                                <group>
                                    <title>Service Catalog</title>
                                    <packages>software.amazon.awssdk.services.servicecatalog*</packages>
                                </group>
                                <group>
                                    <title>Budgets</title>
                                    <packages>software.amazon.awssdk.services.budgets*</packages>
                                </group>
                                <group>
                                    <title>Server Migration</title>
                                    <packages>software.amazon.awssdk.services.sms*</packages>
                                </group>
                                <group>
                                    <title>Rekognition</title>
                                    <packages>software.amazon.awssdk.services.rekognition*</packages>
                                </group>
                                <group>
                                    <title>Polly</title>
                                    <packages>software.amazon.awssdk.services.polly*</packages>
                                </group>
                                <group>
                                    <title>Lightsail</title>
                                    <packages>software.amazon.awssdk.services.lightsail*</packages>
                                </group>
                                <group>
                                    <title>AppStream</title>
                                    <packages>software.amazon.awssdk.services.appstream*</packages>
                                </group>
                                <group>
                                    <title>X-Ray</title>
                                    <packages>software.amazon.awssdk.services.xray*</packages>
                                </group>
                                <group>
                                    <title>OpsWorks for Chef Automate</title>
                                    <packages>software.amazon.awssdk.services.opsworkscm*</packages>
                                </group>
                                <group>
                                    <title>Pinpoint</title>
                                    <packages>software.amazon.awssdk.services.pinpoint*</packages>
                                </group>
                                <group>
                                    <title>Step Functions</title>
                                    <!-- TODO: Unify Packages -->
                                    <packages>software.amazon.awssdk.services.sfn*:software.amazon.awssdk.services.stepfunctions*</packages>
                                </group>
                                <group>
                                    <title>Shield</title>
                                    <packages>software.amazon.awssdk.services.shield*</packages>
                                </group>
                                <group>
                                    <title>Health APIs and Notifications</title>
                                    <packages>software.amazon.awssdk.services.health*</packages>
                                </group>
                                <group>
                                    <title>Cost and Usage Report</title>
                                    <packages>software.amazon.awssdk.services.costandusagereport*</packages>
                                </group>
                                <group>
                                    <title>Code Build</title>
                                    <packages>software.amazon.awssdk.services.codebuild*</packages>
                                </group>
                                <group>
                                    <title>Batch</title>
                                    <packages>software.amazon.awssdk.services.batch*</packages>
                                </group>
                                <group>
                                    <title>Lex Runtime</title>
                                    <packages>software.amazon.awssdk.services.lexruntime*</packages>
                                </group>
                                <group>
                                    <title>Lex Model Building</title>
                                    <packages>software.amazon.awssdk.services.lexmodelbuilding*</packages>
                                </group>
                                <group>
                                    <title>Mechanical Turk Requester</title>
                                    <packages>software.amazon.awssdk.services.mechanicalturkrequester*</packages>
                                </group>
                                <group>
                                    <title>Organizations</title>
                                    <packages>software.amazon.awssdk.services.organizations*</packages>
                                </group>
                                <group>
                                    <title>WorkDocs</title>
                                    <packages>software.amazon.awssdk.services.workdocs*</packages>
                                </group>
                                <group>
                                    <title>CodeDeploy</title>
                                    <packages>software.amazon.awssdk.services.codedeploy*</packages>
                                </group>
                                <group>
                                    <title>Common</title>
                                    <packages>software.amazon.awssdk*</packages>
                                </group>
                            </groups>
                            <header><![CDATA[<h2>AWS SDK for Java API Reference - ${project.version}</h2>]]></header>
                            <footer><![CDATA[
                            <div style="margin:1.2em;"><a id="fdbk" target="_blank">Provide feedback</a></div>
                            ]]>
                            </footer>
                            <bottom><![CDATA[
                              <span id="awsdocs-legal-zone-copyright"></span>
                              <script type="text/javascript">document.addEventListener("DOMContentLoaded",()=>{
                                var a=document.createElement("meta"),b=document.createElement("meta"),c=document.createElement("script"),
                                h=document.getElementsByTagName("head")[0],l=location.href,f=document.getElementById("fdbk");
                                a.name="guide-name",a.content="API Reference";b.name="service-name",b.content="AWS SDK for Java";
                                c.setAttribute("type","text/javascript"),c.setAttribute("src",
                                "https://docs.aws.amazon.com/assets/js/awsdocs-boot.js");h.appendChild(a);h.appendChild(b);
                                h.appendChild(c);f.setAttribute("href",
                                "https://docs-feedback.aws.amazon.com/feedback.jsp?hidden_service_name="+
                                encodeURI("AWS SDK for Java")+"&topic_url="+encodeURI(l))});
                              </script>
                              ]]>
                            </bottom>
                        </configuration>
                    </plugin>
                </plugins>
            </build>
        </profile>
    </profiles>
</project><|MERGE_RESOLUTION|>--- conflicted
+++ resolved
@@ -110,13 +110,8 @@
         <org.eclipse.text.version>3.5.101</org.eclipse.text.version>
         <rxjava.version>2.2.21</rxjava.version>
         <commons-codec.verion>1.10</commons-codec.verion>
-<<<<<<< HEAD
-        <jmh.version>1.21</jmh.version>
+        <jmh.version>1.29</jmh.version>
         <awscrt.version>0.13.0</awscrt.version>
-=======
-        <jmh.version>1.29</jmh.version>
-        <awscrt.version>0.12.4</awscrt.version>
->>>>>>> b172fdb5
 
         <!--Test dependencies -->
         <junit.version>4.13.1</junit.version>
