/*
 * Copyright Amazon.com, Inc. or its affiliates. All Rights Reserved.
 *
 * Licensed under the Apache License, Version 2.0 (the "License").
 * You may not use this file except in compliance with the License.
 * A copy of the License is located at
 *
 *  http://aws.amazon.com/apache2.0
 *
 * or in the "license" file accompanying this file. This file is distributed
 * on an "AS IS" BASIS, WITHOUT WARRANTIES OR CONDITIONS OF ANY KIND, either
 * express or implied. See the License for the specific language governing
 * permissions and limitations under the License.
 */

package software.amazon.awssdk.codegen.poet.builder;

import com.squareup.javapoet.ClassName;
import com.squareup.javapoet.MethodSpec;
import com.squareup.javapoet.ParameterSpec;
import com.squareup.javapoet.ParameterizedTypeName;
import com.squareup.javapoet.TypeSpec;
import java.net.URI;
import javax.lang.model.element.Modifier;
import software.amazon.awssdk.annotations.SdkInternalApi;
import software.amazon.awssdk.auth.token.credentials.SdkTokenProvider;
import software.amazon.awssdk.awscore.client.config.AwsClientOption;
import software.amazon.awssdk.codegen.model.config.customization.MultipartCustomization;
import software.amazon.awssdk.codegen.model.intermediate.IntermediateModel;
import software.amazon.awssdk.codegen.poet.ClassSpec;
import software.amazon.awssdk.codegen.poet.PoetExtension;
import software.amazon.awssdk.codegen.poet.PoetUtils;
import software.amazon.awssdk.codegen.poet.rules.EndpointRulesSpecUtils;
import software.amazon.awssdk.codegen.utils.AuthUtils;
import software.amazon.awssdk.core.client.config.SdkClientConfiguration;
import software.amazon.awssdk.core.client.config.SdkClientOption;
import software.amazon.awssdk.endpoints.EndpointProvider;

public class AsyncClientBuilderClass implements ClassSpec {
    private final IntermediateModel model;
    private final ClassName clientInterfaceName;
    private final ClassName clientClassName;
    private final ClassName builderInterfaceName;
    private final ClassName builderClassName;
    private final ClassName builderBaseClassName;
    private final ClassName serviceConfigClassName;
    private final EndpointRulesSpecUtils endpointRulesSpecUtils;

    public AsyncClientBuilderClass(IntermediateModel model) {
        String basePackage = model.getMetadata().getFullClientPackageName();
        this.model = model;
        this.clientInterfaceName = ClassName.get(basePackage, model.getMetadata().getAsyncInterface());
        this.clientClassName = ClassName.get(basePackage, model.getMetadata().getAsyncClient());
        this.builderInterfaceName = ClassName.get(basePackage, model.getMetadata().getAsyncBuilderInterface());
        this.builderClassName = ClassName.get(basePackage, model.getMetadata().getAsyncBuilder());
        this.builderBaseClassName = ClassName.get(basePackage, model.getMetadata().getBaseBuilder());
        this.endpointRulesSpecUtils = new EndpointRulesSpecUtils(model);
        this.serviceConfigClassName = new PoetExtension(model).getServiceConfigClass();
    }

    @Override
    public TypeSpec poetSpec() {
        TypeSpec.Builder builder =
            PoetUtils.createClassBuilder(builderClassName)
                     .addAnnotation(SdkInternalApi.class)
                     .addModifiers(Modifier.FINAL)
                     .superclass(ParameterizedTypeName.get(builderBaseClassName, builderInterfaceName, clientInterfaceName))
                     .addSuperinterface(builderInterfaceName)
                     .addJavadoc("Internal implementation of {@link $T}.", builderInterfaceName);

        if (model.getEndpointOperation().isPresent()) {
            builder.addMethod(endpointDiscoveryEnabled());

            if (model.getCustomizationConfig().isEnableEndpointDiscoveryMethodRequired()) {
                builder.addMethod(enableEndpointDiscovery());
            }
        }

        builder.addMethod(endpointProviderMethod());

        if (AuthUtils.usesBearerAuth(model)) {
            builder.addMethod(bearerTokenProviderMethod());
        }

        MultipartCustomization multipartCustomization = model.getCustomizationConfig().getMultipartCustomization();
        if (multipartCustomization != null) {
            builder.addMethod(multipartEnabledMethod(multipartCustomization));
            builder.addMethod(multipartConfigMethods(multipartCustomization));
        }

        builder.addMethod(buildClientMethod());
        builder.addMethod(initializeServiceClientConfigMethod());

        return builder.build();
    }

    private MethodSpec endpointDiscoveryEnabled() {
        return MethodSpec.methodBuilder("endpointDiscoveryEnabled")
                         .addAnnotation(Override.class)
                         .addModifiers(Modifier.PUBLIC)
                         .returns(builderClassName)
                         .addParameter(boolean.class, "endpointDiscoveryEnabled")
                         .addStatement("this.endpointDiscoveryEnabled = endpointDiscoveryEnabled")
                         .addStatement("return this")
                         .build();
    }

    private MethodSpec enableEndpointDiscovery() {
        return MethodSpec.methodBuilder("enableEndpointDiscovery")
                         .addAnnotation(Override.class)
                         .addAnnotation(Deprecated.class)
                         .addJavadoc("@deprecated Use {@link #endpointDiscoveryEnabled($T)} instead.", boolean.class)
                         .addModifiers(Modifier.PUBLIC)
                         .returns(builderClassName)
                         .addStatement("endpointDiscoveryEnabled = true")
                         .addStatement("return this")
                         .build();
    }

    private MethodSpec endpointProviderMethod() {
        MethodSpec.Builder b = MethodSpec.methodBuilder("endpointProvider")
                                         .addModifiers(Modifier.PUBLIC)
                                         .addAnnotation(Override.class)
                                         .addParameter(endpointRulesSpecUtils.providerInterfaceName(), "endpointProvider")
                                         .returns(builderClassName);

        b.addStatement("clientConfiguration.option($T.ENDPOINT_PROVIDER, endpointProvider)", SdkClientOption.class);
        b.addStatement("return this");

        return b.build();
    }

    private MethodSpec buildClientMethod() {
        MethodSpec.Builder builder = MethodSpec.methodBuilder("buildClient")
                                               .addAnnotation(Override.class)
                                               .addModifiers(Modifier.PROTECTED, Modifier.FINAL)
                                               .returns(clientInterfaceName)
                                               .addStatement("$T clientConfiguration = super.asyncClientConfiguration()",
                                                             SdkClientConfiguration.class)
                                               .addStatement("this.validateClientOptions(clientConfiguration)")
                                               .addStatement("$T serviceClientConfiguration = initializeServiceClientConfig"
                                                             + "(clientConfiguration)",
                                                             serviceConfigClassName);

        builder.addStatement("$1T client = new $2T(serviceClientConfiguration, clientConfiguration)",
                             clientInterfaceName, clientClassName);
        if (model.asyncClientDecoratorClassName().isPresent()) {
            builder.addStatement("return  new $T().decorate(client, clientConfiguration, clientContextParams.copy().build())",
                                 PoetUtils.classNameFromFqcn(model.asyncClientDecoratorClassName().get()));
        } else {
            builder.addStatement("return client");
        }
        return builder.build();
    }

    private MethodSpec bearerTokenProviderMethod() {
        return MethodSpec.methodBuilder("tokenProvider").addModifiers(Modifier.PUBLIC)
                         .addAnnotation(Override.class)
                         .addParameter(SdkTokenProvider.class, "tokenProvider")
                         .returns(builderClassName)
                         .addStatement("clientConfiguration.option($T.TOKEN_PROVIDER, tokenProvider)",
                                       AwsClientOption.class)
                         .addStatement("return this")
                         .build();
    }

    private MethodSpec multipartEnabledMethod(MultipartCustomization multipartCustomization) {
<<<<<<< HEAD
        ClassName mulitpartConfigClassName =
            PoetUtils.classNameFromFqcn(multipartCustomization.getMultipartConfigurationClass());
        return MethodSpec.methodBuilder("multipartEnabled")
                                    .addAnnotation(Override.class)
                                    .addModifiers(Modifier.PUBLIC)
                                    .returns(builderInterfaceName)
                                    .addParameter(Boolean.class, "enabled")
                                    .addStatement("clientContextParams.put($T.MULTIPART_ENABLED_KEY, enabled)",
                                                  mulitpartConfigClassName)
                                    .addStatement("return this")
                                    .build();
=======
        return MethodSpec.methodBuilder("multipartEnabled")
                         .addAnnotation(Override.class)
                         .addModifiers(Modifier.PUBLIC)
                         .returns(builderInterfaceName)
                         .addParameter(Boolean.class, "enabled")
                         .addStatement("clientContextParams.put($N, enabled)",
                                       multipartCustomization.getContextParamEnabledKey())
                         .addStatement("return this")
                         .build();
>>>>>>> 466e6876
    }

    private MethodSpec multipartConfigMethods(MultipartCustomization multipartCustomization) {
        ClassName mulitpartConfigClassName =
            PoetUtils.classNameFromFqcn(multipartCustomization.getMultipartConfigurationClass());
        return MethodSpec.methodBuilder("multipartConfiguration")
                         .addAnnotation(Override.class)
                         .addModifiers(Modifier.PUBLIC)
                         .addParameter(ParameterSpec.builder(mulitpartConfigClassName, "multipartConfig").build())
                         .returns(builderInterfaceName)
<<<<<<< HEAD
                         .addStatement("clientContextParams.put($T.MULTIPART_CONFIGURATION_KEY, multipartConfig)",
                                       mulitpartConfigClassName)
=======
                         .addStatement("clientContextParams.put($N, multipartConfig)",
                                       multipartCustomization.getContextParamConfigKey())
>>>>>>> 466e6876
                         .addStatement("return this")
                         .build();
    }

    private MethodSpec initializeServiceClientConfigMethod() {
        return MethodSpec.methodBuilder("initializeServiceClientConfig").addModifiers(Modifier.PRIVATE)
                         .addParameter(SdkClientConfiguration.class, "clientConfig")
                         .returns(serviceConfigClassName)
                         .addStatement("$T endpointOverride = null", URI.class)
                         .addStatement("$T endpointProvider = clientConfig.option($T.ENDPOINT_PROVIDER)",
                                       EndpointProvider.class,
                                       SdkClientOption.class)
                         .addCode("if (clientConfig.option($T.ENDPOINT_OVERRIDDEN) != null"
                                  + "&& $T.TRUE.equals(clientConfig.option($T.ENDPOINT_OVERRIDDEN))) {"
                                  + "endpointOverride = clientConfig.option($T.ENDPOINT);"
                                  + "}",
                                  SdkClientOption.class, Boolean.class, SdkClientOption.class, SdkClientOption.class)
                         .addStatement("return $T.builder()"
                                       + ".overrideConfiguration(overrideConfiguration())"
                                       + ".region(clientConfig.option($T.AWS_REGION))"
                                       + ".endpointOverride(endpointOverride)"
                                       + ".endpointProvider(endpointProvider)"
                                       + ".build()",
                                       serviceConfigClassName, AwsClientOption.class)
                         .build();
    }

    @Override
    public ClassName className() {
        return builderClassName;
    }
}<|MERGE_RESOLUTION|>--- conflicted
+++ resolved
@@ -165,19 +165,6 @@
     }
 
     private MethodSpec multipartEnabledMethod(MultipartCustomization multipartCustomization) {
-<<<<<<< HEAD
-        ClassName mulitpartConfigClassName =
-            PoetUtils.classNameFromFqcn(multipartCustomization.getMultipartConfigurationClass());
-        return MethodSpec.methodBuilder("multipartEnabled")
-                                    .addAnnotation(Override.class)
-                                    .addModifiers(Modifier.PUBLIC)
-                                    .returns(builderInterfaceName)
-                                    .addParameter(Boolean.class, "enabled")
-                                    .addStatement("clientContextParams.put($T.MULTIPART_ENABLED_KEY, enabled)",
-                                                  mulitpartConfigClassName)
-                                    .addStatement("return this")
-                                    .build();
-=======
         return MethodSpec.methodBuilder("multipartEnabled")
                          .addAnnotation(Override.class)
                          .addModifiers(Modifier.PUBLIC)
@@ -187,7 +174,6 @@
                                        multipartCustomization.getContextParamEnabledKey())
                          .addStatement("return this")
                          .build();
->>>>>>> 466e6876
     }
 
     private MethodSpec multipartConfigMethods(MultipartCustomization multipartCustomization) {
@@ -198,13 +184,8 @@
                          .addModifiers(Modifier.PUBLIC)
                          .addParameter(ParameterSpec.builder(mulitpartConfigClassName, "multipartConfig").build())
                          .returns(builderInterfaceName)
-<<<<<<< HEAD
-                         .addStatement("clientContextParams.put($T.MULTIPART_CONFIGURATION_KEY, multipartConfig)",
-                                       mulitpartConfigClassName)
-=======
                          .addStatement("clientContextParams.put($N, multipartConfig)",
                                        multipartCustomization.getContextParamConfigKey())
->>>>>>> 466e6876
                          .addStatement("return this")
                          .build();
     }
