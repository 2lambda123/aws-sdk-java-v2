--- conflicted
+++ resolved
@@ -32,7 +32,6 @@
         core of the library.
     </description>
 
-<<<<<<< HEAD
     <modules>
         <module>annotations</module>
         <module>auth</module>
@@ -41,146 +40,4 @@
         <module>profiles</module>
         <module>regions</module>
     </modules>
-=======
-        <dependency>
-            <groupId>software.amazon.awssdk</groupId>
-            <artifactId>apache-client</artifactId>
-            <version>${awsjavasdk.version}</version>
-            <scope>test</scope>
-        </dependency>
-        <dependency>
-            <groupId>junit</groupId>
-            <artifactId>junit</artifactId>
-            <scope>test</scope>
-        </dependency>
-        <dependency>
-            <groupId>com.github.tomakehurst</groupId>
-            <artifactId>wiremock</artifactId>
-            <scope>test</scope>
-        </dependency>
-        <dependency>
-            <groupId>com.google.guava</groupId>
-            <artifactId>guava</artifactId>
-            <scope>test</scope>
-        </dependency>
-        <dependency>
-            <groupId>log4j</groupId>
-            <artifactId>log4j</artifactId>
-            <scope>test</scope>
-        </dependency>
-        <dependency>
-            <groupId>org.slf4j</groupId>
-            <artifactId>slf4j-log4j12</artifactId>
-            <scope>test</scope>
-        </dependency>
-        <dependency>
-            <groupId>org.hamcrest</groupId>
-            <artifactId>hamcrest-all</artifactId>
-            <scope>test</scope>
-        </dependency>
-        <dependency>
-            <groupId>commons-io</groupId>
-            <artifactId>commons-io</artifactId>
-            <scope>test</scope>
-        </dependency>
-        <dependency>
-            <groupId>org.mockito</groupId>
-            <artifactId>mockito-core</artifactId>
-            <scope>test</scope>
-        </dependency>
-        <dependency>
-            <groupId>nl.jqno.equalsverifier</groupId>
-            <artifactId>equalsverifier</artifactId>
-            <scope>test</scope>
-        </dependency>
-        <dependency>
-            <groupId>org.unitils</groupId>
-            <artifactId>unitils-core</artifactId>
-            <scope>test</scope>
-        </dependency>
-        <dependency>
-            <groupId>org.assertj</groupId>
-            <artifactId>assertj-core</artifactId>
-            <scope>test</scope>
-        </dependency>
-        <dependency>
-            <groupId>software.amazon.awssdk</groupId>
-            <artifactId>test-utils</artifactId>
-            <version>${awsjavasdk.version}</version>
-            <scope>test</scope>
-        </dependency>
-        <dependency>
-            <groupId>org.reactivestreams</groupId>
-            <artifactId>reactive-streams-tck</artifactId>
-            <scope>test</scope>
-        </dependency>
-        <dependency>
-            <groupId>com.google.jimfs</groupId>
-            <artifactId>jimfs</artifactId>
-            <scope>test</scope>
-        </dependency>
-        <dependency>
-            <groupId>org.apache.httpcomponents</groupId>
-            <artifactId>httpclient</artifactId>
-            <scope>test</scope>
-        </dependency>
-        <dependency>
-            <groupId>org.apache.httpcomponents</groupId>
-            <artifactId>httpcore</artifactId>
-            <scope>test</scope>
-        </dependency>
-        <dependency>
-            <groupId>org.hamcrest</groupId>
-            <artifactId>hamcrest-core</artifactId>
-            <scope>test</scope>
-        </dependency>
-        <dependency>
-            <groupId>io.reactivex.rxjava2</groupId>
-            <artifactId>rxjava</artifactId>
-            <scope>test</scope>
-        </dependency>
-    </dependencies>
-    <build>
-        <resources>
-            <resource>
-                <directory>src/main/resources</directory>
-                <filtering>true</filtering>
-            </resource>
-        </resources>
-        <plugins>
-            <plugin>
-                <groupId>org.apache.maven.plugins</groupId>
-                <artifactId>maven-compiler-plugin</artifactId>
-            </plugin>
-            <plugin>
-                <groupId>org.apache.maven.plugins</groupId>
-                <artifactId>maven-javadoc-plugin</artifactId>
-            </plugin>
-            <plugin>
-                <groupId>org.codehaus.mojo</groupId>
-                <artifactId>build-helper-maven-plugin</artifactId>
-            </plugin>
-            <plugin>
-                <groupId>com.nativelibs4java</groupId>
-                <artifactId>maven-velocity-plugin</artifactId>
-                <version>0.9</version>
-                <executions>
-                    <execution>
-                        <phase>generate-sources</phase>
-                        <goals>
-                            <goal>generate</goal>
-                        </goals>
-                    </execution>
-                </executions>
-                <configuration>
-                    <velocitySources>${basedir}/src/main/resources/software/amazon/awssdk/core/util</velocitySources>
-                    <resourcesOutputDirectory>${project.build.directory}/generated-sources/sdk/software/amazon/awssdk/core/util</resourcesOutputDirectory>
-                    <properties>
-                        <sdkVersion>${awsjavasdk.version}</sdkVersion>
-                    </properties>
-                </configuration>
-            </plugin>
-        </plugins>
->>>>>>> 5bf9f20c
-
 </project>