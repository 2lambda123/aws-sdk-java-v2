--- conflicted
+++ resolved
@@ -32,15 +32,6 @@
 import org.junit.jupiter.api.Test;
 import software.amazon.awssdk.http.SdkHttpMethod;
 import software.amazon.awssdk.http.SdkHttpRequest;
-<<<<<<< HEAD
-import software.amazon.awssdk.http.auth.internal.util.SignerConstant;
-import software.amazon.awssdk.http.auth.internal.checksums.Algorithm;
-import software.amazon.awssdk.http.auth.spi.AsyncSignRequest;
-import software.amazon.awssdk.http.auth.spi.AsyncSignedRequest;
-import software.amazon.awssdk.http.auth.spi.SyncSignRequest;
-import software.amazon.awssdk.http.auth.spi.SyncSignedRequest;
-=======
->>>>>>> 625f9fa4
 import software.amazon.awssdk.http.auth.TestUtils.AnonymousCredentialsIdentity;
 import software.amazon.awssdk.http.auth.internal.checksums.ChecksumAlgorithm;
 import software.amazon.awssdk.http.auth.internal.util.SignerConstant;
@@ -261,13 +252,8 @@
         // Test request without 'x-amz-sha256' header
         SyncSignRequest<? extends AwsCredentialsIdentity> request = generateBasicRequest(
             SdkHttpRequest.builder()
-<<<<<<< HEAD
-                .appendHeader("foo","bar")
-                .appendHeader("foo","baz"),
-=======
                 .appendHeader("foo", "bar")
                 .appendHeader("foo", "baz"),
->>>>>>> 625f9fa4
             SyncSignRequest.builder(AwsCredentialsIdentity.create("akid", "skid"))
         );
 
@@ -291,13 +277,8 @@
         // Test request without 'x-amz-sha256' header
         SyncSignRequest<? extends AwsCredentialsIdentity> request = generateBasicRequest(
             SdkHttpRequest.builder()
-<<<<<<< HEAD
-                .putHeader("My-header1","    a   b   c  ")
-                .putHeader("My-Header2","    \"a   b   c\"  "),
-=======
                 .putHeader("My-header1", "    a   b   c  ")
                 .putHeader("My-Header2", "    \"a   b   c\"  "),
->>>>>>> 625f9fa4
             SyncSignRequest.builder(AwsCredentialsIdentity.create("akid", "skid"))
         );
 
@@ -417,56 +398,4 @@
         assertThat(signedRequest.request().firstMatchingHeader(SignerConstant.X_AMZ_CONTENT_SHA256)).isNotPresent();
         assertThat(signedRequest.request().firstMatchingHeader("Authorization")).hasValue(expectedAuthorizationHeader);
     }
-<<<<<<< HEAD
-
-    // Helpers for tests
-    private static SyncSignRequest<? extends AwsCredentialsIdentity> generateBasicRequest(
-        SdkHttpRequest.Builder requestBuilder,
-        SyncSignRequest.Builder<? extends AwsCredentialsIdentity> signRequestBuilder
-    ) {
-        return signRequestBuilder
-            .request(requestBuilder
-                .method(SdkHttpMethod.POST)
-                .putHeader("Host", "demo.us-east-1.amazonaws.com")
-                .putHeader("x-amz-archive-description", "test  test")
-                .encodedPath("/")
-                .uri(URI.create("http://demo.us-east-1.amazonaws.com"))
-                .build())
-            .payload(() -> new ByteArrayInputStream("{\"TableName\": \"foo\"}".getBytes()))
-            .putProperty(REGION_NAME, "us-east-1")
-            .putProperty(SERVICE_SIGNING_NAME, "demo")
-            .putProperty(DOUBLE_URL_ENCODE, false)
-            .putProperty(NORMALIZE_PATH, false)
-            .putProperty(REQUEST_SIGNING_INSTANT, Instant.ofEpochMilli(351153000968L))
-            .build();
-    }
-
-    private static AsyncSignRequest<? extends AwsCredentialsIdentity> generateBasicAsyncRequest(
-        SdkHttpRequest.Builder requestBuilder,
-        AsyncSignRequest.Builder<? extends AwsCredentialsIdentity> signRequestBuilder
-    ) {
-
-        SimplePublisher<ByteBuffer> publisher = new SimplePublisher<>();
-
-        publisher.send(ByteBuffer.wrap("{\"TableName\": \"foo\"}".getBytes()));
-        publisher.complete();
-
-        return signRequestBuilder
-            .request(requestBuilder
-                .method(SdkHttpMethod.POST)
-                .putHeader("Host", "demo.us-east-1.amazonaws.com")
-                .putHeader("x-amz-archive-description", "test  test")
-                .encodedPath("/")
-                .uri(URI.create("http://demo.us-east-1.amazonaws.com"))
-                .build())
-            .payload(publisher)
-            .putProperty(REGION_NAME, "us-east-1")
-            .putProperty(SERVICE_SIGNING_NAME, "demo")
-            .putProperty(DOUBLE_URL_ENCODE, false)
-            .putProperty(NORMALIZE_PATH, false)
-            .putProperty(REQUEST_SIGNING_INSTANT, Instant.ofEpochMilli(351153000968L))
-            .build();
-    }
-=======
->>>>>>> 625f9fa4
 }