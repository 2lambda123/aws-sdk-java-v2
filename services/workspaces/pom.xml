--- conflicted
+++ resolved
@@ -21,11 +21,7 @@
     <parent>
         <groupId>software.amazon.awssdk</groupId>
         <artifactId>services</artifactId>
-<<<<<<< HEAD
-        <version>2.0.0-preview-8</version>
-=======
         <version>2.0.0-preview-9-SNAPSHOT</version>
->>>>>>> b2a9a56c
     </parent>
     <artifactId>workspaces</artifactId>
     <name>AWS Java SDK :: Services :: Amazon WorkSpaces</name>
