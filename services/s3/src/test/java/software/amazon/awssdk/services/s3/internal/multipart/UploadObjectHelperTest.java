/*
 * Copyright Amazon.com, Inc. or its affiliates. All Rights Reserved.
 *
 * Licensed under the Apache License, Version 2.0 (the "License").
 * You may not use this file except in compliance with the License.
 * A copy of the License is located at
 *
 *  http://aws.amazon.com/apache2.0
 *
 * or in the "license" file accompanying this file. This file is distributed
 * on an "AS IS" BASIS, WITHOUT WARRANTIES OR CONDITIONS OF ANY KIND, either
 * express or implied. See the License for the specific language governing
 * permissions and limitations under the License.
 */

package software.amazon.awssdk.services.s3.internal.multipart;

import static org.assertj.core.api.Assertions.assertThat;
import static org.assertj.core.api.Assertions.assertThatThrownBy;
import static org.assertj.core.api.Assertions.fail;
import static org.mockito.ArgumentMatchers.any;
import static org.mockito.Mockito.never;
import static org.mockito.Mockito.times;
import static org.mockito.Mockito.verify;
import static org.mockito.Mockito.when;
import static software.amazon.awssdk.services.s3.internal.multipart.MpuTestUtils.stubSuccessfulCompleteMultipartCall;

import java.io.IOException;
import java.nio.ByteBuffer;
import java.nio.charset.StandardCharsets;
import java.util.List;
import java.util.Optional;
import java.util.concurrent.CompletableFuture;
import java.util.concurrent.TimeUnit;
import java.util.stream.Stream;
import org.apache.commons.lang3.RandomStringUtils;
import org.junit.jupiter.api.AfterAll;
import org.junit.jupiter.api.BeforeAll;
import org.junit.jupiter.api.BeforeEach;
import org.junit.jupiter.api.Test;
import org.junit.jupiter.api.Timeout;
import org.junit.jupiter.params.ParameterizedTest;
import org.junit.jupiter.params.provider.MethodSource;
import org.junit.jupiter.params.provider.ValueSource;
import org.mockito.ArgumentCaptor;
import org.mockito.Mockito;
import org.mockito.invocation.InvocationOnMock;
import org.mockito.stubbing.Answer;
import org.mockito.stubbing.OngoingStubbing;
import org.reactivestreams.Subscriber;
import org.reactivestreams.Subscription;
import software.amazon.awssdk.core.async.AsyncRequestBody;
import software.amazon.awssdk.core.exception.SdkClientException;
import software.amazon.awssdk.services.s3.S3AsyncClient;
import software.amazon.awssdk.services.s3.model.AbortMultipartUploadRequest;
import software.amazon.awssdk.services.s3.model.AbortMultipartUploadResponse;
import software.amazon.awssdk.services.s3.model.CompleteMultipartUploadRequest;
import software.amazon.awssdk.services.s3.model.CompleteMultipartUploadResponse;
import software.amazon.awssdk.services.s3.model.CreateMultipartUploadRequest;
import software.amazon.awssdk.services.s3.model.CreateMultipartUploadResponse;
import software.amazon.awssdk.services.s3.model.PutObjectRequest;
import software.amazon.awssdk.services.s3.model.PutObjectResponse;
import software.amazon.awssdk.services.s3.model.UploadPartRequest;
import software.amazon.awssdk.services.s3.model.UploadPartResponse;
import software.amazon.awssdk.services.s3.multipart.MultipartConfiguration;
import software.amazon.awssdk.testutils.RandomTempFile;
import software.amazon.awssdk.utils.CompletableFutureUtils;

public class UploadObjectHelperTest {

    private static final String BUCKET = "bucket";
    private static final String KEY = "key";
    private static final long PART_SIZE = 8 * 1024;

    // Should contain four parts: [8KB, 8KB, 8KB, 1KB]
    private static final long MPU_CONTENT_SIZE = 25 * 1024;
    private static final long THRESHOLD = 10 * 1024;
    private static final String UPLOAD_ID = "1234";

    private static RandomTempFile testFile;
    private UploadObjectHelper uploadHelper;
    private S3AsyncClient s3AsyncClient;

    @BeforeAll
    public static void beforeAll() throws IOException {
        testFile = new RandomTempFile("testfile.dat", MPU_CONTENT_SIZE);
    }

    @AfterAll
    public static void afterAll() throws Exception {
        testFile.delete();
    }

    public static Stream<AsyncRequestBody> asyncRequestBody() {
        return Stream.of(new UnknownContentLengthAsyncRequestBody(AsyncRequestBody.fromFile(testFile)),
                         AsyncRequestBody.fromFile(testFile));
    }

    @BeforeEach
    public void beforeEach() {
        s3AsyncClient = Mockito.mock(S3AsyncClient.class);
        uploadHelper = new UploadObjectHelper(s3AsyncClient,
                                              new MultipartConfigurationResolver(MultipartConfiguration.builder()
                                                                                                       .minimumPartSizeInBytes(PART_SIZE)
                                                                                                       .thresholdInBytes(THRESHOLD)
                                                                                                       .thresholdInBytes(PART_SIZE * 2)
                                                                                                       .build()));
    }

    @ParameterizedTest
    @ValueSource(longs = {THRESHOLD, PART_SIZE, THRESHOLD - 1, PART_SIZE - 1})
    void uploadObject_contentLengthDoesNotExceedThresholdAndPartSize_shouldUploadInOneChunk(long contentLength) {
        PutObjectRequest putObjectRequest = putObjectRequest(contentLength);
        AsyncRequestBody asyncRequestBody = Mockito.mock(AsyncRequestBody.class);

        CompletableFuture<PutObjectResponse> completedFuture =
            CompletableFuture.completedFuture(PutObjectResponse.builder().build());
        when(s3AsyncClient.putObject(putObjectRequest, asyncRequestBody)).thenReturn(completedFuture);
        uploadHelper.uploadObject(putObjectRequest, asyncRequestBody).join();
        Mockito.verify(s3AsyncClient).putObject(putObjectRequest, asyncRequestBody);
    }

    @ParameterizedTest
    @ValueSource(longs = {PART_SIZE, PART_SIZE - 1})
    void uploadObject_unKnownContentLengthDoesNotExceedPartSize_shouldUploadInOneChunk(long contentLength) {
        PutObjectRequest putObjectRequest = putObjectRequest(contentLength);
        AsyncRequestBody asyncRequestBody =
            new UnknownContentLengthAsyncRequestBody(AsyncRequestBody.fromBytes(RandomStringUtils.randomAscii(Math.toIntExact(contentLength))
                                                                                                 .getBytes(StandardCharsets.UTF_8)));

        CompletableFuture<PutObjectResponse> completedFuture =
            CompletableFuture.completedFuture(PutObjectResponse.builder().build());
        when(s3AsyncClient.putObject(putObjectRequest, asyncRequestBody)).thenReturn(completedFuture);
        uploadHelper.uploadObject(putObjectRequest, asyncRequestBody).join();
        Mockito.verify(s3AsyncClient).putObject(putObjectRequest, asyncRequestBody);
    }

    @ParameterizedTest
    @MethodSource("asyncRequestBody")
    void uploadObject_contentLengthExceedThresholdAndPartSize_shouldUseMPU(AsyncRequestBody asyncRequestBody) {
        PutObjectRequest putObjectRequest = putObjectRequest(null);

        MpuTestUtils.stubSuccessfulCreateMultipartCall(UPLOAD_ID, s3AsyncClient);
        stubSuccessfulUploadPartCalls();
        stubSuccessfulCompleteMultipartCall(BUCKET, KEY, s3AsyncClient);

        uploadHelper.uploadObject(putObjectRequest, asyncRequestBody).join();
        ArgumentCaptor<UploadPartRequest> requestArgumentCaptor = ArgumentCaptor.forClass(UploadPartRequest.class);
        ArgumentCaptor<AsyncRequestBody> requestBodyArgumentCaptor = ArgumentCaptor.forClass(AsyncRequestBody.class);
        verify(s3AsyncClient, times(4)).uploadPart(requestArgumentCaptor.capture(),
                                                   requestBodyArgumentCaptor.capture());

        List<UploadPartRequest> actualRequests = requestArgumentCaptor.getAllValues();
        List<AsyncRequestBody> actualRequestBodies = requestBodyArgumentCaptor.getAllValues();
        assertThat(actualRequestBodies).hasSize(4);
        assertThat(actualRequests).hasSize(4);

        for (int i = 0; i < actualRequests.size(); i++) {
            UploadPartRequest request = actualRequests.get(i);
            AsyncRequestBody requestBody = actualRequestBodies.get(i);
            assertThat(request.partNumber()).isEqualTo( i + 1);
            assertThat(request.bucket()).isEqualTo(BUCKET);
            assertThat(request.key()).isEqualTo(KEY);

            if (i == actualRequests.size() - 1) {
                assertThat(requestBody.contentLength()).hasValue(1024L);
            } else{
                assertThat(requestBody.contentLength()).hasValue(PART_SIZE);
            }
        }
    }

    /**
     * The second part failed, it should cancel ongoing part(first part).
     */
    @ParameterizedTest
    @MethodSource("asyncRequestBody")
    void mpu_onePartFailed_shouldFailOtherPartsAndAbort(AsyncRequestBody asyncRequestBody) {
        PutObjectRequest putObjectRequest = putObjectRequest(MPU_CONTENT_SIZE);

        MpuTestUtils.stubSuccessfulCreateMultipartCall(UPLOAD_ID, s3AsyncClient);
        CompletableFuture<UploadPartResponse> ongoingRequest = new CompletableFuture<>();

        SdkClientException exception = SdkClientException.create("request failed");

        OngoingStubbing<CompletableFuture<UploadPartResponse>> ongoingStubbing =
            when(s3AsyncClient.uploadPart(any(UploadPartRequest.class), any(AsyncRequestBody.class))).thenReturn(ongoingRequest);

        stubFailedUploadPartCalls(ongoingStubbing, exception);

        when(s3AsyncClient.abortMultipartUpload(any(AbortMultipartUploadRequest.class)))
            .thenReturn(CompletableFuture.completedFuture(AbortMultipartUploadResponse.builder().build()));

        CompletableFuture<PutObjectResponse> future = uploadHelper.uploadObject(putObjectRequest,
                                                                                asyncRequestBody);

        assertThatThrownBy(() -> future.get(100, TimeUnit.MILLISECONDS))
<<<<<<< HEAD
            .hasMessageContaining("Failed to send multipart upload requests").hasRootCause(exception);
=======
            .hasStackTraceContaining("Failed to send multipart upload requests").hasCause(exception);
>>>>>>> 13985e06

        verify(s3AsyncClient, never()).completeMultipartUpload(any(CompleteMultipartUploadRequest.class));

        ArgumentCaptor<AbortMultipartUploadRequest> argumentCaptor = ArgumentCaptor.forClass(AbortMultipartUploadRequest.class);
        verify(s3AsyncClient).abortMultipartUpload(argumentCaptor.capture());
        AbortMultipartUploadRequest actualRequest = argumentCaptor.getValue();
        assertThat(actualRequest.uploadId()).isEqualTo(UPLOAD_ID);

        try {
            ongoingRequest.get(100, TimeUnit.MILLISECONDS);
            fail("no exception thrown");
        } catch (Exception e) {
            assertThat(e.getCause()).isEqualTo(exception);
        }
    }

    /**
     * This test is not parameterized because for unknown content length, the progress is nondeterministic. For example, we
     * don't know if it has created multipart upload when we cancel the future.
     */
    @Test
    void upload_knownContentLengthCancelResponseFuture_shouldCancelCreateMultipart() {
        PutObjectRequest putObjectRequest = putObjectRequest(null);

        CompletableFuture<CreateMultipartUploadResponse> createMultipartFuture = new CompletableFuture<>();

        when(s3AsyncClient.createMultipartUpload(any(CreateMultipartUploadRequest.class)))
            .thenReturn(createMultipartFuture);

        CompletableFuture<PutObjectResponse> future =
            uploadHelper.uploadObject(putObjectRequest, AsyncRequestBody.fromFile(testFile));

        future.cancel(true);

        assertThat(createMultipartFuture).isCancelled();
    }

    @Test
    void upload_knownContentLengthCancelResponseFuture_shouldCancelUploadPart() {
        PutObjectRequest putObjectRequest = putObjectRequest(null);

        CompletableFuture<CreateMultipartUploadResponse> createMultipartFuture = new CompletableFuture<>();

        MpuTestUtils.stubSuccessfulCreateMultipartCall(UPLOAD_ID, s3AsyncClient);

        CompletableFuture<UploadPartResponse> ongoingRequest = new CompletableFuture<>();

            when(s3AsyncClient.uploadPart(any(UploadPartRequest.class),
                                          any(AsyncRequestBody.class))).thenReturn(ongoingRequest);

        CompletableFuture<PutObjectResponse> future =
            uploadHelper.uploadObject(putObjectRequest, AsyncRequestBody.fromFile(testFile));

        when(s3AsyncClient.abortMultipartUpload(any(AbortMultipartUploadRequest.class)))
            .thenReturn(CompletableFuture.completedFuture(AbortMultipartUploadResponse.builder().build()));

        future.cancel(true);

        try {
            ongoingRequest.join();
            fail("no exception");
        } catch (Exception exception) {
            assertThat(ongoingRequest).isCancelled();
        }
    }

    @ParameterizedTest
    @MethodSource("asyncRequestBody")
    void uploadObject_createMultipartUploadFailed_shouldFail(AsyncRequestBody asyncRequestBody) {
        PutObjectRequest putObjectRequest = putObjectRequest(null);

        SdkClientException exception = SdkClientException.create("CompleteMultipartUpload failed");

        CompletableFuture<CreateMultipartUploadResponse> createMultipartUploadFuture =
            CompletableFutureUtils.failedFuture(exception);

        when(s3AsyncClient.createMultipartUpload(any(CreateMultipartUploadRequest.class)))
            .thenReturn(createMultipartUploadFuture);

        CompletableFuture<PutObjectResponse> future = uploadHelper.uploadObject(putObjectRequest,
                                                                                asyncRequestBody);
        assertThatThrownBy(future::join).hasStackTraceContaining("Failed to initiate multipart upload")
                                        .hasCause(exception);
    }

    @ParameterizedTest
    @MethodSource("asyncRequestBody")
    void uploadObject_completeMultipartFailed_shouldFailAndAbort(AsyncRequestBody asyncRequestBody) {
        PutObjectRequest putObjectRequest = putObjectRequest(null);

        MpuTestUtils.stubSuccessfulCreateMultipartCall(UPLOAD_ID, s3AsyncClient);
        stubSuccessfulUploadPartCalls();

        SdkClientException exception = SdkClientException.create("CompleteMultipartUpload failed");

        CompletableFuture<CompleteMultipartUploadResponse> completeMultipartUploadFuture =
            CompletableFutureUtils.failedFuture(exception);

        when(s3AsyncClient.completeMultipartUpload(any(CompleteMultipartUploadRequest.class)))
            .thenReturn(completeMultipartUploadFuture);

        when(s3AsyncClient.abortMultipartUpload(any(AbortMultipartUploadRequest.class)))
            .thenReturn(CompletableFuture.completedFuture(AbortMultipartUploadResponse.builder().build()));

        CompletableFuture<PutObjectResponse> future = uploadHelper.uploadObject(putObjectRequest,
                                                                                asyncRequestBody);
        assertThatThrownBy(future::join).hasCause(exception)
                                        .hasStackTraceContaining("Failed to send multipart requests");
    }

    @ParameterizedTest()
    @ValueSource(booleans = {false, true})
    void uploadObject_requestBodyOnError_shouldFailAndAbort(boolean contentLengthKnown) {
        PutObjectRequest putObjectRequest = putObjectRequest(null);
        Exception exception = new RuntimeException("error");

        Long contentLength = contentLengthKnown ? MPU_CONTENT_SIZE : null;
        ErroneousAsyncRequestBody erroneousAsyncRequestBody =
            new ErroneousAsyncRequestBody(contentLength, exception);
        MpuTestUtils.stubSuccessfulCreateMultipartCall(UPLOAD_ID, s3AsyncClient);
        stubSuccessfulUploadPartCalls();

        when(s3AsyncClient.abortMultipartUpload(any(AbortMultipartUploadRequest.class)))
            .thenReturn(CompletableFuture.completedFuture(AbortMultipartUploadResponse.builder().build()));

        CompletableFuture<PutObjectResponse> future = uploadHelper.uploadObject(putObjectRequest,
                                                                                erroneousAsyncRequestBody);
        assertThatThrownBy(future::join).hasMessageContaining("Failed to send multipart upload requests")
                                        .hasRootCause(exception);
    }

    private static PutObjectRequest putObjectRequest(Long contentLength) {
        return PutObjectRequest.builder()
                               .bucket(BUCKET)
                               .key(KEY)
                               .contentLength(contentLength)
                               .build();
    }

    private void stubSuccessfulUploadPartCalls() {
        when(s3AsyncClient.uploadPart(any(UploadPartRequest.class), any(AsyncRequestBody.class)))
            .thenAnswer(new Answer<CompletableFuture<UploadPartResponse>>() {
                int numberOfCalls = 0;

                @Override
                public CompletableFuture<UploadPartResponse> answer(InvocationOnMock invocationOnMock) {
                    AsyncRequestBody AsyncRequestBody = invocationOnMock.getArgument(1);
                    // Draining the request body
                    AsyncRequestBody.subscribe(b -> {});

                    numberOfCalls++;
                    return CompletableFuture.completedFuture(UploadPartResponse.builder()
                                                                               .checksumCRC32("crc" + numberOfCalls)
                                                                               .build());
                }
            });
    }

    private OngoingStubbing<CompletableFuture<UploadPartResponse>> stubFailedUploadPartCalls(OngoingStubbing<CompletableFuture<UploadPartResponse>> stubbing, Exception exception) {
        return stubbing.thenAnswer(new Answer<CompletableFuture<UploadPartResponse>>() {

                @Override
                public CompletableFuture<UploadPartResponse> answer(InvocationOnMock invocationOnMock) {
                    AsyncRequestBody AsyncRequestBody = invocationOnMock.getArgument(1);
                    // Draining the request body
                    AsyncRequestBody.subscribe(b -> {});

                    return  CompletableFutureUtils.failedFuture(exception);
                }
            });
    }

    private static class UnknownContentLengthAsyncRequestBody implements AsyncRequestBody {
        private final AsyncRequestBody delegate;
        private volatile boolean cancelled;

        public UnknownContentLengthAsyncRequestBody(AsyncRequestBody asyncRequestBody) {
            this.delegate = asyncRequestBody;
        }

        @Override
        public Optional<Long> contentLength() {
            return Optional.empty();
        }

        @Override
        public void subscribe(Subscriber<? super ByteBuffer> s) {
            delegate.subscribe(s);
        }
    }

    private static class ErroneousAsyncRequestBody implements AsyncRequestBody {
        private volatile boolean isDone;
        private final Long contentLength;
        private final Exception exception;

        private ErroneousAsyncRequestBody(Long contentLength, Exception exception) {
            this.contentLength = contentLength;
            this.exception = exception;
        }

        @Override
        public Optional<Long> contentLength() {
            return Optional.ofNullable(contentLength);
        }


        @Override
        public void subscribe(Subscriber<? super ByteBuffer> s) {
            s.onSubscribe(new Subscription() {
                @Override
                public void request(long n) {
                    if (isDone) {
                        return;
                    }
                    isDone = true;
                    s.onNext(ByteBuffer.wrap(RandomStringUtils.randomAscii(Math.toIntExact(PART_SIZE)).getBytes(StandardCharsets.UTF_8)));
                    s.onNext(ByteBuffer.wrap(RandomStringUtils.randomAscii(Math.toIntExact(PART_SIZE)).getBytes(StandardCharsets.UTF_8)));
                    s.onError(exception);

                }

                @Override
                public void cancel() {
                }
            });

        }
    }
}<|MERGE_RESOLUTION|>--- conflicted
+++ resolved
@@ -195,11 +195,7 @@
                                                                                 asyncRequestBody);
 
         assertThatThrownBy(() -> future.get(100, TimeUnit.MILLISECONDS))
-<<<<<<< HEAD
-            .hasMessageContaining("Failed to send multipart upload requests").hasRootCause(exception);
-=======
             .hasStackTraceContaining("Failed to send multipart upload requests").hasCause(exception);
->>>>>>> 13985e06
 
         verify(s3AsyncClient, never()).completeMultipartUpload(any(CompleteMultipartUploadRequest.class));
 
