--- conflicted
+++ resolved
@@ -294,8 +294,6 @@
       ],
       "documentation":"<p>Gets an existing media pipeline.</p>"
     },
-<<<<<<< HEAD
-=======
     "GetMediaPipelineKinesisVideoStreamPool":{
       "name":"GetMediaPipelineKinesisVideoStreamPool",
       "http":{
@@ -316,7 +314,6 @@
       ],
       "documentation":"<p>Gets an Kinesis video stream pool.</p>"
     },
->>>>>>> 13985e06
     "GetSpeakerSearchTask":{
       "name":"GetSpeakerSearchTask",
       "http":{
@@ -1793,11 +1790,7 @@
         },
         "VoiceToneAnalysisTaskId":{
           "shape":"GuidString",
-<<<<<<< HEAD
-          "documentation":"<p>The ID of the voice tone anlysis task.</p>",
-=======
           "documentation":"<p>The ID of the voice tone analysis task.</p>",
->>>>>>> 13985e06
           "location":"uri",
           "locationName":"voiceToneAnalysisTaskId"
         }
